package server

import (
	"errors"
	"fmt"
	"os"
	"reflect"
	"runtime"
	"strings"
	"testing"
	"time"

	"github.com/nats-io/go-stan"
	"github.com/nats-io/go-stan/pb"
	"github.com/nats-io/nats"
	"github.com/nats-io/stan-server/stores"

	natsd "github.com/nats-io/gnatsd/server"
	"sync"
)

const (
	// CAUTION! Tests will remove the directory and all its content,
	// so pick a directory where there is nothing.
	defaultDataStore = "../server_data"
)

const (
	clusterName = DefaultClusterID
	clientName  = "me"
)

// So that we can pass tests and benchmarks...
type tLogger interface {
	Fatalf(format string, args ...interface{})
	Errorf(format string, args ...interface{})
}

func stackFatalf(t tLogger, f string, args ...interface{}) {
	lines := make([]string, 0, 32)
	msg := fmt.Sprintf(f, args...)
	lines = append(lines, msg)

	// Generate the Stack of callers:
	for i := 1; true; i++ {
		_, file, line, ok := runtime.Caller(i)
		if ok == false {
			break
		}
		msg := fmt.Sprintf("%d - %s:%d", i, file, line)
		lines = append(lines, msg)
	}

	t.Fatalf("%s", strings.Join(lines, "\n"))
}

func NewDefaultConnection(t tLogger) stan.Conn {
	sc, err := stan.Connect(clusterName, clientName)
	if err != nil {
		stackFatalf(t, "Expected to connect correctly, got err %v", err)
	}
	return sc
}

func cleanupDatastore(t *testing.T, dir string) {
	if err := os.RemoveAll(dir); err != nil {
		stackFatalf(t, "Error cleaning up datastore: %v", err)
	}
}

// Dumb wait program to sync on callbacks, etc... Will timeout
func Wait(ch chan bool) error {
	return WaitTime(ch, 5*time.Second)
}

func WaitTime(ch chan bool, timeout time.Duration) error {
	select {
	case <-ch:
		return nil
	case <-time.After(timeout):
	}
	return errors.New("timeout")
}

// RunServerWithDebugTrace is a helper to assist debugging
func RunServerWithDebugTrace(opts *Options, enableDebug, enableTrace bool) *StanServer {
	var sOpts *Options

	if opts == nil {
		sOpts = GetDefaultOptions()
	} else {
		sOpts = opts
	}

	nOpts := natsd.Options{}

	sOpts.Debug = enableDebug
	sOpts.Trace = enableTrace
	nOpts.NoLog = false

	ConfigureLogger(sOpts, &nOpts)

	return RunServerWithOpts(sOpts, nil)
}

func TestRunServer(t *testing.T) {
	// Test passing nil options
	s := RunServerWithOpts(nil, nil)
	s.Shutdown()

	// Test passing stan options, nil nats options
	opts := GetDefaultOptions()
	s = RunServerWithOpts(opts, nil)
	defer s.Shutdown()
	clusterID := s.ClusterID()

	if clusterID != clusterName {
		t.Fatalf("Expected cluster ID of %s, found %s\n", clusterName, clusterID)
	}
	s.Shutdown()

	// Test passing nil stan options, some nats options
	nOpts := &natsd.Options{}
	nOpts.NoLog = true
	s = RunServerWithOpts(nil, nOpts)
	defer s.Shutdown()
}

<<<<<<< HEAD
func TestDefaultOptions(t *testing.T) {

	opts := GetDefaultOptions()
	opts.Debug = !defaultOptions.Debug

	opts2 := GetDefaultOptions()
	if opts2.Debug == opts.Debug {
		t.Fatal("Modified original default options.")
=======
func TestDoubleShutdown(t *testing.T) {
	s := RunServer(clusterName)
	s.Shutdown()

	ch := make(chan bool)

	go func() {
		s.Shutdown()
		ch <- true
	}()

	if err := Wait(ch); err != nil {
		t.Fatal("Second shutdown blocked")
>>>>>>> 8cc78817
	}
}

type response interface {
	Unmarshal([]byte) error
}

func checkServerResponse(nc *nats.Conn, subj string, expectedError error, r response) error {
	resp, err := nc.Request(subj, []byte("dummy"), time.Second)
	if err != nil {
		return fmt.Errorf("Unexpected error on publishing request: %v", err)
	}
	if err := r.Unmarshal(resp.Data); err != nil {
		return fmt.Errorf("Unexpected response object: %v", err)
	}
	// All our protos have the Error field.
	v := reflect.Indirect(reflect.ValueOf(r))
	f := v.FieldByName("Error")
	if !f.IsValid() {
		return fmt.Errorf("Field Error not found in the response: %v", f)
	}
	connErr := f.String()
	if connErr != expectedError.Error() {
		return fmt.Errorf("Expected response to be %q, got %q", expectedError.Error(), connErr)
	}
	return nil
}

func TestInvalidRequests(t *testing.T) {
	s := RunServer(clusterName)
	defer s.Shutdown()

	// Use a bare NATS connection to send incorrect requests
	nc, err := nats.Connect(nats.DefaultURL)
	if err != nil {
		t.Fatalf("Unexpected error on connect: %v", err)
	}
	defer nc.Close()

	// Send a dummy message on the STAN connect subject
	// Get the connect subject
	connSubj := fmt.Sprintf("%s.%s", s.opts.DiscoverPrefix, clusterName)
	if err := checkServerResponse(nc, connSubj, ErrInvalidConnReq,
		&pb.ConnectResponse{}); err != nil {
		t.Fatalf("%v", err)
	}

	// Send a dummy message on the STAN publish subject
	if err := checkServerResponse(nc, s.info.Publish+".foo", ErrInvalidPubReq,
		&pb.PubAck{}); err != nil {
		t.Fatalf("%v", err)
	}

	// Send a dummy message on the STAN subscription init subject
	if err := checkServerResponse(nc, s.info.Subscribe, ErrInvalidSubReq,
		&pb.SubscriptionResponse{}); err != nil {
		t.Fatalf("%v", err)
	}

	// Send a dummy message on the STAN subscription unsub subject
	if err := checkServerResponse(nc, s.info.Unsubscribe, ErrInvalidUnsubReq,
		&pb.SubscriptionResponse{}); err != nil {
		t.Fatalf("%v", err)
	}

	// Send a dummy message on the STAN close subject
	if err := checkServerResponse(nc, s.info.Close, ErrInvalidCloseReq,
		&pb.CloseResponse{}); err != nil {
		t.Fatalf("%v", err)
	}
}

func TestClientIDIsValid(t *testing.T) {
	s := RunServer(clusterName)
	defer s.Shutdown()

	// Use a bare NATS connection to send incorrect requests
	nc, err := nats.Connect(nats.DefaultURL)
	if err != nil {
		t.Fatalf("Unexpected error on connect: %v", err)
	}
	defer nc.Close()

	// Get the connect subject
	connSubj := fmt.Sprintf("%s.%s", s.opts.DiscoverPrefix, clusterName)

	invalidClientIDs := []string{"", "id with spaces", "id:with:columns",
		"id,with,commas", "id.with.dots", "id with spaces, commas and: columns and dots.",
		"idWithLotsOfNotAllowedCharacters!@#$%^&*()"}

	for _, cID := range invalidClientIDs {
		req := &pb.ConnectRequest{ClientID: cID, HeartbeatInbox: "hbInbox"}
		b, _ := req.Marshal()

		resp, err := nc.Request(connSubj, b, time.Second)
		if err != nil {
			t.Fatalf("Unexpected error on publishing request: %v", err)
		}
		r := &pb.ConnectResponse{}
		err = r.Unmarshal(resp.Data)
		if err != nil {
			t.Fatalf("Unexpected response object: %v", err)
		}
		if r.Error == "" {
			t.Fatal("Expected error, got none")
		}
	}

	validClientIDs := []string{"id", "id_with_underscores", "id-with-hypens"}

	for _, cID := range validClientIDs {
		req := &pb.ConnectRequest{ClientID: cID, HeartbeatInbox: "hbInbox"}
		b, _ := req.Marshal()

		resp, err := nc.Request(connSubj, b, time.Second)
		if err != nil {
			t.Fatalf("Unexpected error on publishing request: %v", err)
		}
		r := &pb.ConnectResponse{}
		err = r.Unmarshal(resp.Data)
		if err != nil {
			t.Fatalf("Unexpected response object: %v", err)
		}
		if r.Error != "" {
			t.Fatalf("Unexpected response error: %v", r.Error)
		}
	}
}

func sendInvalidSubRequest(s *StanServer, nc *nats.Conn, req *pb.SubscriptionRequest) error {
	b, err := req.Marshal()
	if err != nil {
		return fmt.Errorf("Error during marshal: %v", err)
	}
	rep, err := nc.Request(s.info.Subscribe, b, time.Second)
	if err != nil {
		return fmt.Errorf("Unexpected error: %v", err)
	}
	// Check response
	subRep := &pb.SubscriptionResponse{}
	subRep.Unmarshal(rep.Data)

	// Expect error
	if subRep.Error == "" {
		return fmt.Errorf("Expected error, got none")
	}
	return nil
}

func TestInvalidSubRequest(t *testing.T) {
	s := RunServer(clusterName)
	defer s.Shutdown()

	// Use a bare NATS connection to send incorrect requests
	nc, err := nats.Connect(nats.DefaultURL)
	if err != nil {
		t.Fatalf("Unexpected error on connect: %v", err)
	}
	defer nc.Close()

	// Create empty request
	req := &pb.SubscriptionRequest{}

	// Send this empty request
	if err := sendInvalidSubRequest(s, nc, req); err != nil {
		t.Fatalf("%v", err)
	}

	// Add a valid ackWait
	req.AckWaitInSecs = 3

	// Set invalid subject
	req.Subject = "foo*.bar"
	if err := sendInvalidSubRequest(s, nc, req); err != nil {
		t.Fatalf("%v", err)
	}
	// Other kinds of invalid subject
	req.Subject = "foo.bar*"
	if err := sendInvalidSubRequest(s, nc, req); err != nil {
		t.Fatalf("%v", err)
	}
	req.Subject = "foo.>.*"
	if err := sendInvalidSubRequest(s, nc, req); err != nil {
		t.Fatalf("%v", err)
	}

	// Set valid subject, still no client ID specified
	req.Subject = "foo"
	if err := sendInvalidSubRequest(s, nc, req); err != nil {
		t.Fatalf("%v", err)
	}

	// Set ClientID, should complain that it does not know about clientName
	req.ClientID = clientName
	if err := sendInvalidSubRequest(s, nc, req); err != nil {
		t.Fatalf("%v", err)
	}

	// TODO: This may change if we fix startSequenceValid
	// Set a start position that we don't have
	req.StartPosition = pb.StartPosition_SequenceStart
	req.StartSequence = 100
	if err := sendInvalidSubRequest(s, nc, req); err != nil {
		t.Fatalf("%v", err)
	}

	// TODO: This may change if we fix startTimeValid
	// Set a start position that we don't have
	req.StartPosition = pb.StartPosition_TimeDeltaStart
	req.StartTimeDelta = int64(10 * time.Second)
	if err := sendInvalidSubRequest(s, nc, req); err != nil {
		t.Fatalf("%v", err)
	}

	req.StartPosition = pb.StartPosition_NewOnly
	// Set DurableName and QGroup
	req.DurableName = "mydur"
	req.QGroup = "mygroup"
	if err := sendInvalidSubRequest(s, nc, req); err != nil {
		t.Fatalf("%v", err)
	}

	// A durable
	req.DurableName = "mydur"
	req.QGroup = ""
	if err := sendInvalidSubRequest(s, nc, req); err != nil {
		t.Fatalf("%v", err)
	}

	// A queue subscriber
	req.DurableName = ""
	req.QGroup = "mygroup"
	if err := sendInvalidSubRequest(s, nc, req); err != nil {
		t.Fatalf("%v", err)
	}

	// There should be no client created
	clients := s.clients.GetClients()
	if len(clients) > 0 {
		t.Fatalf("Incorrect number of clients, expected 0, got %v", len(clients))
	}

	// But channel "foo" should have been created though
	if !s.store.HasChannel() {
		t.Fatal("Expected channel foo to have been created")
	}
}

func sendInvalidUnsubRequest(s *StanServer, nc *nats.Conn, req *pb.UnsubscribeRequest) error {
	b, err := req.Marshal()
	if err != nil {
		return fmt.Errorf("Error during marshal: %v", err)
	}
	rep, err := nc.Request(s.info.Unsubscribe, b, time.Second)
	if err != nil {
		return fmt.Errorf("Unexpected error: %v", err)
	}
	// Check response
	subRep := &pb.SubscriptionResponse{}
	subRep.Unmarshal(rep.Data)

	// Expect error
	if subRep.Error == "" {
		return fmt.Errorf("Expected error, got none")
	}
	return nil
}

func TestInvalidUnsubRequest(t *testing.T) {
	s := RunServer(clusterName)
	defer s.Shutdown()

	// Use a bare NATS connection to send incorrect requests
	nc, err := nats.Connect(nats.DefaultURL)
	if err != nil {
		t.Fatalf("Unexpected error on connect: %v", err)
	}
	defer nc.Close()

	sc, err := stan.Connect(clusterName, clientName, stan.NatsConn(nc))
	if err != nil {
		t.Fatalf("Unexpected error on connect: %v", err)
	}

	// Create a valid subscription first
	sub, err := sc.Subscribe("foo", func(_ *stan.Msg) {})
	if err != nil {
		t.Fatalf("Unexpected error on subscribe: %v", err)
	}

	// Verify server state. Client should be created
	client := s.clients.Lookup(clientName)
	if client == nil {
		t.Fatal("A client should have been created")
	}
	subs := s.clients.GetSubs(clientName)
	if subs == nil || len(subs) != 1 {
		t.Fatalf("Expected to have 1 sub, got %v", len(subs))
	}

	// Create empty request
	req := &pb.UnsubscribeRequest{}

	// Send this empty request
	if err := sendInvalidUnsubRequest(s, nc, req); err != nil {
		t.Fatalf("%v", err)
	}

	// Unsubscribe for a subject we did not subscribe to
	req.Subject = "bar"
	if err := sendInvalidUnsubRequest(s, nc, req); err != nil {
		t.Fatalf("%v", err)
	}

	// Invalid ack inbox
	req.Subject = "foo"
	req.ClientID = clientName
	req.Inbox = "wrong"
	if err := sendInvalidUnsubRequest(s, nc, req); err != nil {
		t.Fatalf("%v", err)
	}

	// Correct subject, inbox, but invalid ClientID
	req.Subject = "foo"
	req.Inbox = subs[0].AckInbox
	req.ClientID = "wrong"
	if err := sendInvalidUnsubRequest(s, nc, req); err != nil {
		t.Fatalf("%v", err)
	}

	// Valid unsubscribe
	if err := sub.Unsubscribe(); err != nil {
		t.Fatalf("Unexpected error on unsubscribe: %v\n", err)
	}

	time.Sleep(100 * time.Millisecond)

	// Check that sub's has been removed.
	subs = s.clients.GetSubs(clientName)
	if len(subs) != 0 {
		t.Fatalf("Expected to have 0 sub, got %v", len(subs))
	}
}

func TestDuplicateClientIDs(t *testing.T) {
	s := RunServer(clusterName)
	defer s.Shutdown()

	c1 := NewDefaultConnection(t)
	defer c1.Close()

	if c2, err := stan.Connect(clusterName, clientName); err == nil || err.Error() != ErrInvalidClient.Error() {
		if c2 != nil {
			c2.Close()
		}
		t.Fatalf("Expected to get error %q, got %q", ErrInvalidClient, err)
	}

	// Check that there only one client registered
	clients := s.clients.GetClients()
	if len(clients) != 1 {
		t.Fatalf("Incorrect number of clients: %v", len(clients))
	}
}

func TestRedelivery(t *testing.T) {
	s := RunServer(clusterName)
	defer s.Shutdown()

	sc, err := stan.Connect(clusterName, clientName)
	if err != nil {
		t.Fatalf("Unexpected error on connect: %v", err)
	}
	defer sc.Close()

	rch := make(chan bool)
	cb := func(m *stan.Msg) {
		if m.Redelivered {
			m.Ack()
			rch <- true
		}
	}

	// Create a plain sub
	if _, err := sc.Subscribe("foo", cb, stan.SetManualAckMode(),
		stan.AckWait(time.Second)); err != nil {
		t.Fatalf("Unexpected error on subscribe: %v", err)
	}

	// Send first message
	if err := sc.Publish("foo", []byte("hello")); err != nil {
		t.Fatalf("Unexpected error on publish: %v", err)
	}
	// Add a delay before the next message
	time.Sleep(500 * time.Millisecond)
	// Send second message
	if err := sc.Publish("foo", []byte("hello")); err != nil {
		t.Fatalf("Unexpected error on publish: %v", err)
	}

	subs := s.clients.GetSubs(clientName)
	if subs == nil || len(subs) != 1 {
		t.Fatalf("Expected one subscription, got %v", len(subs))
	}
	func(sub *subState) {
		sub.RLock()
		defer sub.RUnlock()
		if sub.acksPending == nil || len(sub.acksPending) != 2 {
			t.Fatalf("Expected to have two ackPending, got %v", len(sub.acksPending))
		}
		if sub.ackTimer == nil {
			t.Fatalf("Expected timer to be set")
		}
	}(subs[0])

	for i := 0; i < 2; i++ {
		if err := Wait(rch); err != nil {
			t.Fatalf("Messages not redelivered")
		}
	}

	// Wait for another ackWait to check if timer is cleared
	time.Sleep(1250 * time.Millisecond)

	// Check state
	func(sub *subState) {
		sub.RLock()
		defer sub.RUnlock()
		if len(sub.acksPending) != 0 {
			t.Fatalf("Expected to have no ackPending, got %v", len(sub.acksPending))
		}
		if sub.ackTimer != nil {
			t.Fatalf("Expected timer to be nil")
		}
	}(subs[0])
}

func TestRedeliveryRace(t *testing.T) {
	s := RunServer(clusterName)
	defer s.Shutdown()

	sc := NewDefaultConnection(t)
	defer sc.Close()

	sub, err := sc.Subscribe("foo", func(_ *stan.Msg) {}, stan.AckWait(time.Second), stan.SetManualAckMode())
	if err != nil {
		t.Fatalf("Unexpected error on subscribe: %v", err)
	}
	if err := sc.Publish("foo", []byte("hello")); err != nil {
		t.Fatalf("Unexpected error on publish: %v", err)
	}
	time.Sleep(time.Second)
	sub.Unsubscribe()
}

func TestQueueRedelivery(t *testing.T) {
	s := RunServer(clusterName)
	defer s.Shutdown()

	sc, err := stan.Connect(clusterName, clientName)
	if err != nil {
		t.Fatalf("Unexpected error on connect: %v", err)
	}
	defer sc.Close()

	rch := make(chan bool)
	cb := func(m *stan.Msg) {
		if m.Redelivered {
			m.Ack()
			rch <- true
		}
	}

	// Create a queue subscriber
	if _, err := sc.QueueSubscribe("foo", "group", cb, stan.SetManualAckMode(),
		stan.AckWait(time.Second)); err != nil {
		t.Fatalf("Unexpected error on subscribe: %v", err)
	}

	// Send first message
	if err := sc.Publish("foo", []byte("hello")); err != nil {
		t.Fatalf("Unexpected error on publish: %v", err)
	}
	// Add a delay before the next message
	time.Sleep(500 * time.Millisecond)
	// Send second message
	if err := sc.Publish("foo", []byte("hello")); err != nil {
		t.Fatalf("Unexpected error on publish: %v", err)
	}

	subs := s.clients.GetSubs(clientName)
	if subs == nil || len(subs) != 1 {
		t.Fatalf("Expected one subscription, got %v", len(subs))
	}
	func(sub *subState) {
		sub.RLock()
		defer sub.RUnlock()
		if sub.acksPending == nil || len(sub.acksPending) != 2 {
			t.Fatalf("Expected to have two ackPending, got %v", len(sub.acksPending))
		}
		if sub.ackTimer == nil {
			t.Fatalf("Expected timer to be set")
		}
	}(subs[0])

	for i := 0; i < 2; i++ {
		if err := Wait(rch); err != nil {
			t.Fatalf("Messages not redelivered")
		}
	}

	// Wait for another ackWait to check if timer is cleared
	time.Sleep(1250 * time.Millisecond)

	// Check state
	func(sub *subState) {
		sub.RLock()
		defer sub.RUnlock()
		if len(sub.acksPending) != 0 {
			t.Fatalf("Expected to have no ackPending, got %v", len(sub.acksPending))
		}
		if sub.ackTimer != nil {
			t.Fatalf("Expected timer to be nil")
		}
	}(subs[0])
}

func TestDurableRedelivery(t *testing.T) {
	s := RunServer(clusterName)
	defer s.Shutdown()

	ch := make(chan bool)
	rch := make(chan bool)
	errors := make(chan error, 5)
	count := 0
	cb := func(m *stan.Msg) {
		count++
		switch count {
		case 1:
			ch <- true
		case 2:
			rch <- true
		default:
			errors <- fmt.Errorf("Unexpected message %v", m)
		}
	}

	sc := NewDefaultConnection(t)
	defer sc.Close()

	_, err := sc.Subscribe("foo", cb, stan.DurableName("dur"), stan.SetManualAckMode())
	if err != nil {
		t.Fatalf("Unexpected error on subscribe: %v", err)
	}
	if err := sc.Publish("foo", []byte("hello")); err != nil {
		t.Fatalf("Unexpected error on publish: %v", err)
	}

	// Wait for first message to be received
	if err := Wait(ch); err != nil {
		t.Fatal("Failed to receive first message")
	}

	// Report error if any
	if len(errors) > 0 {
		t.Fatalf("%v", <-errors)
	}

	// Close the client
	sc.Close()

	// Restart client
	sc2 := NewDefaultConnection(t)
	defer sc2.Close()

	sub2, err := sc2.Subscribe("foo", cb, stan.DurableName("dur"), stan.SetManualAckMode())
	if err != nil {
		t.Fatalf("Unexpected error on subscribe: %v", err)
	}
	defer sub2.Unsubscribe()

	// Wait for redelivered message
	if err := Wait(rch); err != nil {
		t.Fatal("Messages were not redelivered to durable")
	}

	// Report error if any
	if len(errors) > 0 {
		t.Fatalf("%v", <-errors)
	}
}

func TestTooManyChannelsOnCreateSub(t *testing.T) {
	s := RunServer(clusterName)
	defer s.Shutdown()

	newLimits := stores.DefaultChannelLimits
	newLimits.MaxChannels = 1
	s.store.SetChannelLimits(newLimits)

	sc := NewDefaultConnection(t)
	defer sc.Close()

	// That should create channel foo
	if _, err := sc.Subscribe("foo", func(_ *stan.Msg) {}); err != nil {
		t.Fatalf("Unexpected error on subscribe: %v", err)
	}

	// This should fail because we reached the limit
	if _, err := sc.Subscribe("bar", func(_ *stan.Msg) {}); err == nil {
		t.Fatalf("Expected error due to too many channels, got none")
	}
}

func TestTooManyChannelsOnPublish(t *testing.T) {
	s := RunServer(clusterName)
	defer s.Shutdown()

	newLimits := stores.DefaultChannelLimits
	newLimits.MaxChannels = 1
	s.store.SetChannelLimits(newLimits)

	sc := NewDefaultConnection(t)
	defer sc.Close()

	// That should create channel foo
	if err := sc.Publish("foo", []byte("hello")); err != nil {
		t.Fatalf("Unexpected error on subscribe: %v", err)
	}

	// This should fail since we reached the max channels limit
	if err := sc.Publish("bar", []byte("hello")); err == nil {
		t.Fatalf("Expected error due to too many channels, got none")
	}

	// Check that channel bar was not created
	if s.store.LookupChannel("bar") != nil {
		t.Fatal("Channel bar should not have been created")
	}
}

func TestTooManySubs(t *testing.T) {
	s := RunServer(clusterName)
	defer s.Shutdown()

	newLimits := stores.DefaultChannelLimits
	newLimits.MaxSubs = 1
	s.store.SetChannelLimits(newLimits)

	sc := NewDefaultConnection(t)
	defer sc.Close()

	// This should be ok
	if _, err := sc.Subscribe("foo", func(_ *stan.Msg) {}); err != nil {
		t.Fatalf("Unexpected error on subscribe: %v", err)
	}
	// We should get an error here
	if _, err := sc.Subscribe("foo", func(_ *stan.Msg) {}); err == nil {
		t.Fatal("Expected error on subscribe, go none")
	}
	cs := s.store.LookupChannel("foo")
	if cs == nil || cs.UserData == nil {
		t.Fatal("Expected channel to exist")
	}
	ss := cs.UserData.(*subStore)
	func() {
		ss.RLock()
		defer ss.RUnlock()
		if ss.psubs == nil || len(ss.psubs) != 1 {
			t.Fatalf("Expected only one subscription, got %v", len(ss.psubs))
		}
	}()
}

func TestRunServerWithFileStore(t *testing.T) {
	cleanupDatastore(t, defaultDataStore)
	defer cleanupDatastore(t, defaultDataStore)

	opts := GetDefaultOptions()
	opts.StoreType = stores.TypeFile
	opts.FilestoreDir = defaultDataStore
	s := RunServerWithOpts(opts, nil)
	defer s.Shutdown()

	// Create our own NATS connection to control reconnect wait
	nc, err := nats.Connect(nats.DefaultURL, nats.ReconnectWait(500*time.Millisecond))
	if err != nil {
		t.Fatalf("Unexpected error on connect: %v", err)
	}

	sc, err := stan.Connect(opts.ID, clientName, stan.NatsConn(nc))
	if err != nil {
		t.Fatalf("Unexpected error on connect: %v", err)
	}
	defer sc.Close()

	rch := make(chan bool)
	cb := func(m *stan.Msg) {
		rch <- true
	}

	// 2 Queue subscribers on bar
	if _, err := sc.QueueSubscribe("bar", "group", cb); err != nil {
		t.Fatalf("Unexpected error on queue subscribe: %v", err)
	}
	if _, err := sc.QueueSubscribe("bar", "group", cb); err != nil {
		t.Fatalf("Unexpected error on queue subscribe: %v", err)
	}
	// 1 Durable on baz
	if _, err := sc.Subscribe("baz", cb, stan.DurableName("mydur")); err != nil {
		t.Fatalf("Unexpected error on durable subscribe: %v", err)
	}
	// 1 Plain subscriber on foo
	if _, err := sc.Subscribe("foo", cb); err != nil {
		t.Fatalf("Unexpected error on subscribe: %v", err)
	}

	// Publish some messages.
	if err := sc.Publish("bar", []byte("Msg for bar")); err != nil {
		t.Fatalf("Unexpected error on publish: %v", err)
	}
	if err := sc.Publish("baz", []byte("Msg for baz")); err != nil {
		t.Fatalf("Unexpected error on publish: %v", err)
	}
	if err := sc.Publish("foo", []byte("Msg for foo")); err != nil {
		t.Fatalf("Unexpected error on publish: %v", err)
	}

	for i := 0; i < 3; i++ {
		if err := Wait(rch); err != nil {
			t.Fatal("Did not receive message")
		}
	}

	// Wait a bit for the acks to be processed
	time.Sleep(50 * time.Millisecond)

	// Shutdown server
	s.Shutdown()

	// Recover
	s = RunServerWithOpts(opts, nil)
	defer s.Shutdown()

	// Check server recovered state
	// Should be 1 client
	clients := s.clients.GetClients()
	if clients == nil || len(clients) != 1 {
		t.Fatalf("Unexpected recovered clients: %v", len(clients))
	}

	// Should be 4 subscriptions
	subs := s.clients.GetSubs(clientName)
	if subs == nil || len(subs) != 4 {
		t.Fatalf("Unexpected recovered subs: %v", len(subs))
	}

	// Check details now.
	// 2 Queue subscribers on bar
	cs := s.store.LookupChannel("bar")
	if cs == nil || cs.UserData == nil {
		t.Fatal("Expected channel bar to exist")
	}
	func() {
		ss := cs.UserData.(*subStore)
		ss.RLock()
		defer ss.RUnlock()
		if len(ss.durables) != 0 {
			t.Fatalf("Unexpected durables for bar: %v", len(ss.durables))
		}
		if len(ss.psubs) != 0 {
			t.Fatalf("Unexpected plain subscribers for bar: %v", len(ss.psubs))
		}
		if len(ss.qsubs) != 1 {
			t.Fatalf("Expected one queue group for bar, got: %v", len(ss.qsubs))
		}
		qs := ss.qsubs["group"]
		if qs == nil {
			t.Fatal("Expected to get a queue state")
		}
		qs.RLock()
		qsubs := qs.subs
		qs.RUnlock()
		if qsubs == nil || len(qsubs) != 2 {
			t.Fatalf("Unexpected number of queue subscribers of group 'group' for channel bar, got: %v", len(qsubs))
		}
	}()

	// One durable on baz
	cs = s.store.LookupChannel("baz")
	if cs == nil || cs.UserData == nil {
		t.Fatal("Expected channel baz to exist")
	}
	func() {
		ss := cs.UserData.(*subStore)
		ss.RLock()
		defer ss.RUnlock()
		if len(ss.durables) != 1 {
			t.Fatalf("Expected one durable for baz: %v", len(ss.durables))
		}
		// Durables are both in plain subs and durables
		if len(ss.psubs) != 1 {
			t.Fatalf("Unexpected plain subscribers for baz: %v", len(ss.psubs))
		}
		if len(ss.qsubs) != 0 {
			t.Fatalf("Unexpected queue groups for baz, got: %v", len(ss.qsubs))
		}
	}()

	// One plain subscriber on foo
	cs = s.store.LookupChannel("foo")
	if cs == nil || cs.UserData == nil {
		t.Fatal("Expected channel foo to exist")
	}
	func() {
		ss := cs.UserData.(*subStore)
		ss.RLock()
		defer ss.RUnlock()
		if len(ss.durables) != 0 {
			t.Fatalf("Unexpected durables for foo: %v", len(ss.durables))
		}
		if len(ss.psubs) != 1 {
			t.Fatalf("Expected 1 plain subscriber for foo: %v", len(ss.psubs))
		}
		if len(ss.qsubs) != 0 {
			t.Fatalf("Unexpected queue subscribers for foo, got: %v", len(ss.qsubs))
		}
	}()

	// Wait more than the reconnect wait, to make sure that
	// the new publisher's new message is delivered
	time.Sleep(700 * time.Millisecond)

	// Send new messages, should be received.
	if err := sc.Publish("bar", []byte("New Msg for bar")); err != nil {
		t.Fatalf("Unexpected error on publish: %v", err)
	}
	if err := sc.Publish("baz", []byte("New Msg for baz")); err != nil {
		t.Fatalf("Unexpected error on publish: %v", err)
	}
	if err := sc.Publish("foo", []byte("New Msg for foo")); err != nil {
		t.Fatalf("Unexpected error on publish: %v", err)
	}

	// Wait for the old and new messages
	for i := 0; i < 6; i++ {
		if err := Wait(rch); err != nil {
			t.Fatal("Did not receive the old message")
		}
	}
}

func checkDurable(t *testing.T, s *StanServer, channel, durName, durKey string) {
	c := s.clients.Lookup(clientName)
	if c == nil {
		stackFatalf(t, "Expected client %v to be registered", clientName)
	}
	c.RLock()
	subs := c.subs
	c.RUnlock()
	if len(subs) != 1 {
		stackFatalf(t, "Expected 1 sub, got %v", len(subs))
	}
	sub := subs[0]
	if sub.DurableName != durName {
		stackFatalf(t, "Expected durable name %v, got %v", durName, sub.DurableName)
	}
	// Check that durable is also in subStore
	cs := s.store.LookupChannel(channel)
	if cs == nil {
		stackFatalf(t, "Expected channel %q to be created", channel)
	}
	ss := cs.UserData.(*subStore)
	ss.RLock()
	durInSS := ss.durables[durKey]
	ss.RUnlock()
	if durInSS == nil || durInSS.DurableName != durName {
		stackFatalf(t, "Expected durable to be in subStore")
	}
}

func TestDurableCanReconnect(t *testing.T) {
	s := RunServer(clusterName)
	defer s.Shutdown()

	sc := NewDefaultConnection(t)
	defer sc.Close()

	cb := func(_ *stan.Msg) {}

	durName := "mydur"
	sr := &pb.SubscriptionRequest{
		ClientID:    clientName,
		Subject:     "foo",
		DurableName: durName,
	}
	durKey := durableKey(sr)

	// Create durable
	if _, err := sc.Subscribe("foo", cb, stan.DurableName(durName)); err != nil {
		t.Fatalf("Unexpected error on subscribe: %v", err)
	}

	// Check durable is created
	checkDurable(t, s, "foo", durName, durKey)

	// Close stan connection
	sc.Close()

	// Connect again
	sc = NewDefaultConnection(t)
	defer sc.Close()

	// Start the durable
	if _, err := sc.Subscribe("foo", cb, stan.DurableName(durName)); err != nil {
		t.Fatalf("Unexpected error on subscribe: %v", err)
	}

	// Check durable is found
	checkDurable(t, s, "foo", durName, durKey)

	// Close stan connection
	sc.Close()

	// Connect again
	sc = NewDefaultConnection(t)
	defer sc.Close()

	// Start the durable
	if _, err := sc.Subscribe("foo", cb, stan.DurableName(durName)); err != nil {
		t.Fatalf("Unexpected error on subscribe: %v", err)
	}

	// Check durable is found
	checkDurable(t, s, "foo", durName, durKey)
}

func TestDurableAckedMsgNotRedelivered(t *testing.T) {
	s := RunServer(clusterName)
	defer s.Shutdown()

	sc := NewDefaultConnection(t)
	defer sc.Close()

	// Make a channel big enough so that we don't block
	msgs := make(chan *stan.Msg, 10)

	cb := func(m *stan.Msg) {
		msgs <- m
	}

	durName := "mydur"
	sr := &pb.SubscriptionRequest{
		ClientID:    clientName,
		Subject:     "foo",
		DurableName: durName,
	}
	durKey := durableKey(sr)

	// Create durable
	if _, err := sc.Subscribe("foo", cb, stan.DurableName(durName)); err != nil {
		t.Fatalf("Unexpected error on subscribe: %v", err)
	}

	// Check durable is created
	checkDurable(t, s, "foo", durName, durKey)

	// We verified that there is 1 sub, and this is our durable.
	subs := s.clients.GetSubs(clientName)
	durable := subs[0]
	durable.RLock()
	// Get the AckInbox.
	ackInbox := durable.AckInbox
	// Get the ack subscriber
	ackSub := durable.ackSub
	durable.RUnlock()

	// Send a message
	if err := sc.Publish("foo", []byte("msg1")); err != nil {
		t.Fatalf("Unexpected error on publish: %v", err)
	}

	// Verify message is acked.
	checkDurableNoPendingAck(t, s, true, ackInbox, ackSub, 1)

	// Close stan connection
	sc.Close()

	// Connect again
	sc = NewDefaultConnection(t)
	defer sc.Close()

	// Start the durable
	if _, err := sc.Subscribe("foo", cb, stan.DurableName(durName)); err != nil {
		t.Fatalf("Unexpected error on subscribe: %v", err)
	}

	// Check durable is found
	checkDurable(t, s, "foo", durName, durKey)

	// Send a second message
	if err := sc.Publish("foo", []byte("msg2")); err != nil {
		t.Fatalf("Unexpected error on publish: %v", err)
	}

	// Verify that we have different AckInbox and ackSub and message is acked.
	checkDurableNoPendingAck(t, s, false, ackInbox, ackSub, 2)

	// Close stan connection
	sc.Close()

	// Connect again
	sc = NewDefaultConnection(t)
	defer sc.Close()

	// Start the durable
	if _, err := sc.Subscribe("foo", cb, stan.DurableName(durName)); err != nil {
		t.Fatalf("Unexpected error on subscribe: %v", err)
	}

	// Check durable is found
	checkDurable(t, s, "foo", durName, durKey)

	// Verify that we have different AckInbox and ackSub and message is acked.
	checkDurableNoPendingAck(t, s, false, ackInbox, ackSub, 2)

	numMsgs := len(msgs)
	if numMsgs > 2 {
		t.Fatalf("Expected only 2 messages to be delivered, got %v", numMsgs)
	}
	for i := 0; i < numMsgs; i++ {
		m := <-msgs
		if m.Redelivered {
			t.Fatal("Unexpected redelivered message")
		}
		if m.Sequence != uint64(i+1) {
			t.Fatalf("Expected message %v's sequence to be %v, got %v", (i + 1), (i + 1), m.Sequence)
		}
	}
}

func checkDurableNoPendingAck(t *testing.T, s *StanServer, isSame bool,
	ackInbox string, ackSub *nats.Subscription, expectedSeq uint64) {
	// When called, we know that there is 1 sub, and the sub is a durable.
	subs := s.clients.GetSubs(clientName)
	durable := subs[0]
	durable.RLock()
	durAckInbox := durable.AckInbox
	durAckSub := durable.ackSub
	durable.RUnlock()

	if isSame {
		if durAckInbox != ackInbox {
			stackFatalf(t, "Expected ackInbox %v, got %v", ackInbox, durAckInbox)
		}
		if durAckSub != ackSub {
			stackFatalf(t, "Expected subscriber on ack to be %p, got %p", ackSub, durAckSub)
		}
	} else {
		if durAckInbox == ackInbox {
			stackFatalf(t, "Expected different ackInbox'es")
		}
		if durAckSub == ackSub {
			stackFatalf(t, "Expected different ackSub")
		}
	}

	limit := time.Now().Add(5 * time.Second)
	for time.Now().Before(limit) {
		durable.RLock()
		lastSent := durable.LastSent
		acks := len(durable.acksPending)
		durable.RUnlock()

		if lastSent != expectedSeq || acks > 0 {
			time.Sleep(100 * time.Millisecond)
			continue
		}
		// We are ok
		return
	}
	stackFatalf(t, "Message was not acknowledged")
}

func TestClientCrashAndReconnect(t *testing.T) {
	s := RunServer(clusterName)
	defer s.Shutdown()

	nc, err := nats.Connect(nats.DefaultURL)
	if err != nil {
		t.Fatalf("Unexpected error on connect: %v", err)
	}
	defer nc.Close()

	sc, err := stan.Connect(clusterName, clientName, stan.NatsConn(nc))
	if err != nil {
		t.Fatalf("Expected to connect correctly, got err %v", err)
	}
	defer sc.Close()

	// should get a duplicate clientID error
	if sc2, err := stan.Connect(clusterName, clientName); err == nil {
		sc2.Close()
		t.Fatal("Expected to be unable to connect")
	}

	// kill the NATS conn
	nc.Close()

	// Since the original client won't respond to a ping, we should
	// be able to connect, and it should not take too long.
	start := time.Now()

	// should succeed
	if sc2, err := stan.Connect(clusterName, clientName); err != nil {
		t.Fatalf("Unexpected error on connect: %v", err)
	} else {
		defer sc2.Close()
	}

	duration := time.Now().Sub(start)
	if duration > 5*time.Second {
		t.Fatalf("Took too long to be able to connect: %v", duration)
	}
}

func TestStartPositionNewOnly(t *testing.T) {
	s := RunServer(clusterName)
	defer s.Shutdown()

	sc := NewDefaultConnection(t)
	defer sc.Close()

	rch := make(chan bool)

	cb := func(_ *stan.Msg) {
		rch <- true
	}

	// Start a subscriber with "NewOnly" as start position.
	// Since there was no message previously sent, it should
	// not receive anything yet.
	sub, err := sc.Subscribe("foo", cb, stan.StartAt(pb.StartPosition_NewOnly))
	if err != nil {
		t.Fatalf("Unexpected error on subscribe: %v", err)
	}
	defer sub.Unsubscribe()

	// Wait a little bit and ensure no message was received
	if err := WaitTime(rch, 500*time.Millisecond); err == nil {
		t.Fatal("No message should have been received")
	}

	// Send a message now.
	if err := sc.Publish("foo", []byte("hello")); err != nil {
		t.Fatalf("Unexpected error on publish: %v", err)
	}

	// Message should be received
	if err := Wait(rch); err != nil {
		t.Fatal("Did not receive our message")
	}

	// Start another subscriber with "NewOnly" as start position.
	sub2, err := sc.Subscribe("foo", cb, stan.StartAt(pb.StartPosition_NewOnly))
	if err != nil {
		t.Fatalf("Unexpected error on subscribe: %v", err)
	}
	defer sub2.Unsubscribe()

	// It should not receive anything
	if err := WaitTime(rch, 500*time.Millisecond); err == nil {
		t.Fatal("No message should have been received")
	}
}

func TestStartPositionLastReceived(t *testing.T) {
	s := RunServer(clusterName)
	defer s.Shutdown()

	sc := NewDefaultConnection(t)
	defer sc.Close()

	rch := make(chan bool)

	cb := func(_ *stan.Msg) {
		rch <- true
	}

	// Start a subscriber with "LastReceived" as start position.
	// Since there was no message previously sent, it should
	// not receive anything yet.
	sub, err := sc.Subscribe("foo", cb, stan.StartWithLastReceived())
	if err != nil {
		t.Fatalf("Unexpected error on subscribe: %v", err)
	}
	defer sub.Unsubscribe()

	// Wait a little bit and ensure no message was received
	if err := WaitTime(rch, 500*time.Millisecond); err == nil {
		t.Fatal("No message should have been received")
	}

	// Send a message now.
	if err := sc.Publish("foo", []byte("hello")); err != nil {
		t.Fatalf("Unexpected error on publish: %v", err)
	}

	// Message should be received
	if err := Wait(rch); err != nil {
		t.Fatal("Did not receive our message")
	}

	rch = make(chan bool)

	cb = func(m *stan.Msg) {
		if string(m.Data) == "msg2" {
			rch <- true
		}
	}

	// Send two messages
	if err := sc.Publish("bar", []byte("msg1")); err != nil {
		t.Fatalf("Unexpected error on publish: %v", err)
	}
	if err := sc.Publish("bar", []byte("msg2")); err != nil {
		t.Fatalf("Unexpected error on publish: %v", err)
	}

	// Start a subscriber with "LastReceived" as start position.
	sub2, err := sc.Subscribe("bar", cb, stan.StartWithLastReceived())
	if err != nil {
		t.Fatalf("Unexpected error on subscribe: %v", err)
	}
	defer sub2.Unsubscribe()

	// The second message should be received
	if err := Wait(rch); err != nil {
		t.Fatal("Did not receive our message")
	}
}

func TestStartPositionFirstSequence(t *testing.T) {
	s := RunServer(clusterName)
	defer s.Shutdown()

	sc := NewDefaultConnection(t)
	defer sc.Close()

	rch := make(chan bool)

	cb := func(_ *stan.Msg) {
		rch <- true
	}

	// Start a subscriber with "FirstSequence" as start position.
	// Since there was no message previously sent, it should
	// not receive anything yet.
	sub, err := sc.Subscribe("foo", cb, stan.DeliverAllAvailable())
	if err != nil {
		t.Fatalf("Unexpected error on subscribe: %v", err)
	}
	defer sub.Unsubscribe()

	// Wait a little bit and ensure no message was received
	if err := WaitTime(rch, 500*time.Millisecond); err == nil {
		t.Fatal("No message should have been received")
	}

	// Send a message now.
	if err := sc.Publish("foo", []byte("hello")); err != nil {
		t.Fatalf("Unexpected error on publish: %v", err)
	}

	// Message should be received
	if err := Wait(rch); err != nil {
		t.Fatal("Did not receive our message")
	}

	mch := make(chan *stan.Msg, 2)

	cb = func(m *stan.Msg) {
		mch <- m
	}

	// Send two messages
	if err := sc.Publish("bar", []byte("msg1")); err != nil {
		t.Fatalf("Unexpected error on publish: %v", err)
	}
	if err := sc.Publish("bar", []byte("msg2")); err != nil {
		t.Fatalf("Unexpected error on publish: %v", err)
	}

	// Start a subscriber with "FirstPosition" as start position.
	sub2, err := sc.Subscribe("bar", cb, stan.DeliverAllAvailable())
	if err != nil {
		t.Fatalf("Unexpected error on subscribe: %v", err)
	}
	defer sub2.Unsubscribe()

	first := true
	select {
	case m := <-mch:
		if first {
			if string(m.Data) != "msg1" {
				t.Fatalf("Expected msg1 first, got %v", string(m.Data))
			}
			first = false
		} else {
			if string(m.Data) != "msg2" {
				t.Fatalf("Expected msg2 second, got %v", string(m.Data))
			}
		}
	case <-time.After(5 * time.Second):
		t.Fatal("Did not get our message")
	}
}

func TestStartPositionSequenceStart(t *testing.T) {
	s := RunServer(clusterName)
	defer s.Shutdown()

	sc := NewDefaultConnection(t)
	defer sc.Close()

	rch := make(chan bool)

	cb := func(_ *stan.Msg) {
		rch <- true
	}

	// Start a subscriber with "Sequence" as start position.
	// As of now, since there is no message, the call will fail.
	sub, err := sc.Subscribe("foo", cb, stan.StartAtSequence(0))
	if err == nil {
		sub.Unsubscribe()
		t.Fatal("Expected error on subscribe, got none")
	}

	// Send a message now.
	if err := sc.Publish("foo", []byte("hello")); err != nil {
		t.Fatalf("Unexpected error on publish: %v", err)
	}

	// Create a new subscriber with "Sequence" 1
	sub2, err := sc.Subscribe("foo", cb, stan.StartAtSequence(1))
	if err != nil {
		t.Fatalf("Unexpected error on subscribe: %v", err)
	}
	defer sub2.Unsubscribe()

	// Message should be received
	if err := Wait(rch); err != nil {
		t.Fatal("Did not receive our message")
	}
}

func TestStartPositionTimeDelta(t *testing.T) {
	s := RunServer(clusterName)
	defer s.Shutdown()

	sc := NewDefaultConnection(t)
	defer sc.Close()

	rch := make(chan bool)

	cb := func(m *stan.Msg) {
		if string(m.Data) == "msg2" {
			rch <- true
		}
	}

	//FIXME(ik): As of now, start at a time delta when no message
	// has been stored would return an error. So test only with
	// messages present.
	// Send a message.
	if err := sc.Publish("foo", []byte("msg1")); err != nil {
		t.Fatalf("Unexpected error on publish: %v", err)
	}

	// Wait 1.5 seconds.
	time.Sleep(1500 * time.Millisecond)

	// Sends a second message
	if err := sc.Publish("foo", []byte("msg2")); err != nil {
		t.Fatalf("Unexpected error on publish: %v", err)
	}

	// Start a subscriber with "TimeDelta" as start position.
	sub, err := sc.Subscribe("foo", cb, stan.StartAtTimeDelta(1*time.Second))
	if err != nil {
		t.Fatalf("Unexpected error on subscribe: %v", err)
	}
	defer sub.Unsubscribe()

	// Message 2 should be received
	if err := Wait(rch); err != nil {
		t.Fatal("Did not receive our message")
	}
}

func TestIgnoreRecoveredSubForUnknownClientID(t *testing.T) {
	cleanupDatastore(t, defaultDataStore)
	defer cleanupDatastore(t, defaultDataStore)

	opts := DefaultOptions
	opts.StoreType = stores.TypeFile
	opts.FilestoreDir = defaultDataStore
	s := RunServerWithOpts(&opts, nil)
	defer s.Shutdown()

	sc := NewDefaultConnection(t)
	defer sc.Close()

	if _, err := sc.Subscribe("foo", func(_ *stan.Msg) {}); err != nil {
		t.Fatalf("Unexpected error on subscribe: %v", err)
	}

	// For delete the client
	s.clients.Unregister(clientName)

	// Shutdown the server
	s.Shutdown()

	// Restart the server
	s = RunServerWithOpts(&opts, nil)
	defer s.Shutdown()

	// Check that client does not exist
	if s.clients.Lookup(clientName) != nil {
		t.Fatal("Client should not have been recovered")
	}
	// Channel would be recovered
	cs := s.store.LookupChannel("foo")
	if cs == nil {
		t.Fatal("Channel foo should have been recovered")
	}
	// But there should not be any subscription
	ss := cs.UserData.(*subStore)
	ss.RLock()
	numSubs := len(ss.psubs)
	ss.RUnlock()
	if numSubs > 0 {
		t.Fatalf("Should not have restored subscriptions, got %v", numSubs)
	}
}

func TestCheckClientHealth(t *testing.T) {
	s := RunServer(clusterName)
	defer s.Shutdown()

	// Override HB settings
	s.Lock()
	s.hbInterval = 200 * time.Millisecond
	s.hbTimeout = 10 * time.Millisecond
	s.maxFailedHB = 10
	s.Unlock()

	nc, err := nats.Connect(nats.DefaultURL)
	if err != nil {
		t.Fatalf("Unexpected error on connect: %v", err)
	}
	defer nc.Close()

	sc, err := stan.Connect(clusterName, clientName, stan.NatsConn(nc))
	if err != nil {
		t.Fatalf("Expected to connect correctly, got err %v", err)
	}
	defer sc.Close()

	// kill the NATS conn
	nc.Close()

	// Check that the server closes the connection
	ok := false
	timeout := time.Now().Add(5 * time.Second)
	for time.Now().Before(timeout) {
		clients := s.clients.GetClients()
		if len(clients) > 0 {
			time.Sleep(100 * time.Millisecond)
		} else {
			ok = true
			break
		}
	}
	if !ok {
		t.Fatal("Timeout before client purged")
	}
}

func TestConnectsWithDupCID(t *testing.T) {
	s := RunServer(clusterName)
	defer s.Shutdown()

	// Not too small to avoid flapping tests.
	s.dupCIDTimeout = 1 * time.Second
	s.dupMaxCIDRoutines = 5
	total := int(s.dupMaxCIDRoutines)

	nc, err := nats.Connect(nats.DefaultURL)
	if err != nil {
		t.Fatalf("Unexpected error on connect: %v", err)
	}
	defer nc.Close()

	dupCIDName := "dupCID"

	sc, err := stan.Connect(clusterName, dupCIDName, stan.NatsConn(nc))
	if err != nil {
		t.Fatalf("Expected to connect correctly, got err %v", err)
	}
	defer sc.Close()

	// Close the nc connection
	nc.Close()

	var wg sync.WaitGroup

	// Channel large enough to hold all possible errors.
	errors := make(chan error, 3*total)

	dupTimeoutMin := time.Duration(float64(s.dupCIDTimeout) * 0.9)
	dupTimeoutMax := time.Duration(float64(s.dupCIDTimeout) * 1.1)

	wg.Add(1)

	connect := func(cid string, shouldFail bool) (stan.Conn, time.Duration, error) {
		start := time.Now()
		c, err := stan.Connect(clusterName, cid, stan.ConnectWait(3*s.dupCIDTimeout))
		duration := time.Now().Sub(start)
		if shouldFail {
			if c != nil {
				c.Close()
			}
			if err == nil || err == stan.ErrConnectReqTimeout {
				return nil, 0, fmt.Errorf("Connect should have failed")
			}
			return nil, duration, nil
		} else if err != nil {
			return nil, 0, err
		}
		return c, duration, nil
	}

	getErrors := func() string {
		errorsStr := ""
		numErrors := len(errors)
		for i := 0; i < numErrors; i++ {
			e := <-errors
			oneErr := fmt.Sprintf("%d: %s\n", (i + 1), e.Error())
			if i == 0 {
				errorsStr = "\n"
			}
			errorsStr = errorsStr + oneErr
		}
		return errorsStr
	}

	// Start this go routine that will try to connect 2*total-1
	// times. These all should fail (quickly) since the one
	// connecting below should be the one that connects.
	go func() {
		defer wg.Done()
		time.Sleep(s.dupCIDTimeout / 2)
		for i := 0; i < 2*total-1; i++ {
			_, duration, err := connect(dupCIDName, true)
			if err != nil {
				errors <- err
				continue
			}
			// These should fail "immediately", so consider it a failure if
			// it is close to the dupCIDTimeout
			if duration >= dupTimeoutMin {
				errors <- fmt.Errorf("Connect took too long to fail: %v", duration)
			}
		}
	}()

	// This connection on different client ID should not take long
	newConn, duration, err := connect("newCID", false)
	if err != nil {
		t.Fatalf("%v", err)
	}
	defer newConn.Close()
	if duration >= dupTimeoutMin {
		t.Fatalf("Connect expected to be fast, took %v", duration)
	}

	// This one should connect, and it should take close to dupCIDTimeout
	replaceConn, duration, err := connect(dupCIDName, false)
	if err != nil {
		t.Fatalf("%v", err)
	}
	defer replaceConn.Close()
	if duration < dupTimeoutMin || duration > dupTimeoutMax {
		t.Fatalf("Connect expected in the range [%v-%v], took %v",
			dupTimeoutMin, dupTimeoutMax, duration)
	}

	// Wait for all other connects to complete
	wg.Wait()

	// Report possible errors
	if errs := getErrors(); errs != "" {
		t.Fatalf("Test failed: %v", errs)
	}

	// We don't need those anymore.
	newConn.Close()
	replaceConn.Close()

	// Now, let's create (total + 1) connections with different CIDs
	// and close their NATS connection. Then try to "reconnect".
	// The first (total) connections should each take about dupCIDTimeout to
	// complete.
	// The last (total + 1) connection should be delayed waiting for
	// a go routine to finish. So the expected duration - assuming that
	// they all start roughly at the same time - would be 2 * dupCIDTimeout.
	for i := 0; i < total+1; i++ {
		nc, err := nats.Connect(nats.DefaultURL)
		if err != nil {
			t.Fatalf("Unexpected error on connect: %v", err)
		}
		defer nc.Close()

		cid := fmt.Sprintf("%s_%d", dupCIDName, i)
		sc, err := stan.Connect(clusterName, cid, stan.NatsConn(nc))
		if err != nil {
			t.Fatalf("Expected to connect correctly, got err %v", err)
		}
		defer sc.Close()

		// Close the nc connection
		nc.Close()
	}

	wg.Add(total + 1)

	// Need to close the connections only after the test is done
	conns := make([]stan.Conn, total+1)

	// Cleanup function
	cleanupConns := func() {
		wg.Wait()
		for _, c := range conns {
			c.Close()
		}
	}

	var delayedGuard sync.Mutex
	delayed := false

	// Connect 1 more than the max number of allowed go routines.
	for i := 0; i < total+1; i++ {
		go func(idx int) {
			defer wg.Done()
			cid := fmt.Sprintf("%s_%d", dupCIDName, idx)
			c, duration, err := connect(cid, false)
			if err != nil {
				errors <- err
				return
			}
			conns[idx] = c
			ok := false
			if duration >= dupTimeoutMin && duration <= dupTimeoutMax {
				ok = true
			}
			if !ok && duration >= 2*dupTimeoutMin && duration <= 2*dupTimeoutMax {
				delayedGuard.Lock()
				if delayed {
					delayedGuard.Unlock()
					errors <- fmt.Errorf("Failing %q, only one connection should take that long", cid)
					return
				}
				delayed = true
				delayedGuard.Unlock()
				return
			}
			if !ok {
				if duration < dupTimeoutMin || duration > dupTimeoutMax {
					errors <- fmt.Errorf("Connect with cid %q expected in the range [%v-%v], took %v",
						cid, dupTimeoutMin, dupTimeoutMax, duration)
				}
			}
		}(i)
	}

	// Wait for all routines to return
	wg.Wait()

	// Wait for other connects to complete, and close them.
	cleanupConns()

	// Report possible errors
	if errs := getErrors(); errs != "" {
		t.Fatalf("Test failed: %v", errs)
	}
}

func TestStoreTypeUnknown(t *testing.T) {
	cleanupDatastore(t, defaultDataStore)
	defer cleanupDatastore(t, defaultDataStore)

	opts := DefaultOptions
	opts.StoreType = "MyType"

	var failedServer *StanServer
	defer func() {
		if r := recover(); r == nil {
			if failedServer != nil {
				failedServer.Shutdown()
			}
			t.Fatal("Server should have failed with a panic because of unknown store type")
		}
	}()
	failedServer = RunServerWithOpts(&opts, nil)
}

func TestFileStoreMissingDirectory(t *testing.T) {
	cleanupDatastore(t, defaultDataStore)
	defer cleanupDatastore(t, defaultDataStore)

	opts := DefaultOptions
	opts.StoreType = stores.TypeFile
	opts.FilestoreDir = ""

	var failedServer *StanServer
	defer func() {
		if r := recover(); r == nil {
			if failedServer != nil {
				failedServer.Shutdown()
			}
			t.Fatal("Server should have failed with a panic because missing directory")
		}
	}()
	failedServer = RunServerWithOpts(&opts, nil)
}

func TestFileStoreChangedClusterID(t *testing.T) {
	cleanupDatastore(t, defaultDataStore)
	defer cleanupDatastore(t, defaultDataStore)

	opts := DefaultOptions
	opts.StoreType = stores.TypeFile
	opts.FilestoreDir = defaultDataStore
	s := RunServerWithOpts(&opts, nil)
	s.Shutdown()

	var failedServer *StanServer
	defer func() {
		if r := recover(); r == nil {
			if failedServer != nil {
				failedServer.Shutdown()
			}
			t.Fatal("Server should have failed with a panic because of different IDs")
		}
	}()
	// Change cluster ID, running the server should fail with a panic
	opts.ID = "differentID"
	failedServer = RunServerWithOpts(&opts, nil)
}<|MERGE_RESOLUTION|>--- conflicted
+++ resolved
@@ -126,7 +126,6 @@
 	defer s.Shutdown()
 }
 
-<<<<<<< HEAD
 func TestDefaultOptions(t *testing.T) {
 
 	opts := GetDefaultOptions()
@@ -135,7 +134,9 @@
 	opts2 := GetDefaultOptions()
 	if opts2.Debug == opts.Debug {
 		t.Fatal("Modified original default options.")
-=======
+	}
+}
+
 func TestDoubleShutdown(t *testing.T) {
 	s := RunServer(clusterName)
 	s.Shutdown()
@@ -149,7 +150,6 @@
 
 	if err := Wait(ch); err != nil {
 		t.Fatal("Second shutdown blocked")
->>>>>>> 8cc78817
 	}
 }
 
@@ -1555,10 +1555,10 @@
 	cleanupDatastore(t, defaultDataStore)
 	defer cleanupDatastore(t, defaultDataStore)
 
-	opts := DefaultOptions
+	opts := GetDefaultOptions()
 	opts.StoreType = stores.TypeFile
 	opts.FilestoreDir = defaultDataStore
-	s := RunServerWithOpts(&opts, nil)
+	s := RunServerWithOpts(opts, nil)
 	defer s.Shutdown()
 
 	sc := NewDefaultConnection(t)
@@ -1575,7 +1575,7 @@
 	s.Shutdown()
 
 	// Restart the server
-	s = RunServerWithOpts(&opts, nil)
+	s = RunServerWithOpts(opts, nil)
 	defer s.Shutdown()
 
 	// Check that client does not exist
@@ -1853,7 +1853,7 @@
 	cleanupDatastore(t, defaultDataStore)
 	defer cleanupDatastore(t, defaultDataStore)
 
-	opts := DefaultOptions
+	opts := GetDefaultOptions()
 	opts.StoreType = "MyType"
 
 	var failedServer *StanServer
@@ -1865,14 +1865,14 @@
 			t.Fatal("Server should have failed with a panic because of unknown store type")
 		}
 	}()
-	failedServer = RunServerWithOpts(&opts, nil)
+	failedServer = RunServerWithOpts(opts, nil)
 }
 
 func TestFileStoreMissingDirectory(t *testing.T) {
 	cleanupDatastore(t, defaultDataStore)
 	defer cleanupDatastore(t, defaultDataStore)
 
-	opts := DefaultOptions
+	opts := GetDefaultOptions()
 	opts.StoreType = stores.TypeFile
 	opts.FilestoreDir = ""
 
@@ -1885,17 +1885,17 @@
 			t.Fatal("Server should have failed with a panic because missing directory")
 		}
 	}()
-	failedServer = RunServerWithOpts(&opts, nil)
+	failedServer = RunServerWithOpts(opts, nil)
 }
 
 func TestFileStoreChangedClusterID(t *testing.T) {
 	cleanupDatastore(t, defaultDataStore)
 	defer cleanupDatastore(t, defaultDataStore)
 
-	opts := DefaultOptions
+	opts := GetDefaultOptions()
 	opts.StoreType = stores.TypeFile
 	opts.FilestoreDir = defaultDataStore
-	s := RunServerWithOpts(&opts, nil)
+	s := RunServerWithOpts(opts, nil)
 	s.Shutdown()
 
 	var failedServer *StanServer
@@ -1909,5 +1909,5 @@
 	}()
 	// Change cluster ID, running the server should fail with a panic
 	opts.ID = "differentID"
-	failedServer = RunServerWithOpts(&opts, nil)
+	failedServer = RunServerWithOpts(opts, nil)
 }