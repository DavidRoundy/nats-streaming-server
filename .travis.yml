--- conflicted
+++ resolved
@@ -1,13 +1,8 @@
 language: go
 sudo: false
 go:
-<<<<<<< HEAD
 - 1.8.x
 - 1.9.x
-=======
-- 1.8.4
-- 1.9.1
->>>>>>> b22826a8
 install:
 - go get -t ./...
 - go get github.com/nats-io/gnatsd
@@ -23,14 +18,7 @@
 - $(exit $(misspell -locale US . | grep -v "vendor/" | wc -l))
 - megacheck -ignore "$(cat staticcheck.ignore)" $EXCLUDE_VENDOR
 script:
-<<<<<<< HEAD
 - go test -i $EXCLUDE_VENDOR
-- if [[ "$TRAVIS_GO_VERSION" == 1.8.* ]]; then ./scripts/cov.sh TRAVIS; else go test $EXCLUDE_VENDOR; fi
+- if [[ "$TRAVIS_GO_VERSION" == 1.9.* ]]; then ./scripts/cov.sh TRAVIS; else go test $EXCLUDE_VENDOR; fi
 after_success:
-- if [[ "$TRAVIS_GO_VERSION" == 1.8.* ]] && [ "$TRAVIS_TAG" != "" ]; then ./scripts/cross_compile.sh $TRAVIS_TAG; ghr --owner nats-io --token $GITHUB_TOKEN --draft --replace $TRAVIS_TAG pkg/; fi
-=======
-- go test -i -race $EXCLUDE_VENDOR
-- if [[ "$TRAVIS_GO_VERSION" == 1.9.* ]]; then ./scripts/cov.sh TRAVIS; else go test -race $EXCLUDE_VENDOR; fi
-after_success:
-- if [[ "$TRAVIS_GO_VERSION" == 1.9.* ]] && [ "$TRAVIS_TAG" != "" ]; then ./scripts/cross_compile.sh $TRAVIS_TAG; ghr --owner nats-io --token $GITHUB_TOKEN --draft --replace $TRAVIS_TAG pkg/; fi
->>>>>>> b22826a8
+- if [[ "$TRAVIS_GO_VERSION" == 1.9.* ]] && [ "$TRAVIS_TAG" != "" ]; then ./scripts/cross_compile.sh $TRAVIS_TAG; ghr --owner nats-io --token $GITHUB_TOKEN --draft --replace $TRAVIS_TAG pkg/; fi