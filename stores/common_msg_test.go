--- conflicted
+++ resolved
@@ -314,14 +314,17 @@
 
 			cs := storeCreateChannel(t, s, "foo")
 			msg := []byte("hello")
+			seq := uint64(1)
 			for i := 0; i < 10; i++ {
-				storeMsg(t, cs, "foo", uint64(i+1), msg)
+				storeMsg(t, cs, "foo", seq, msg)
+				seq++
 			}
 			// Wait a bit
 			time.Sleep(60 * time.Millisecond)
 			// Send more
 			for i := 0; i < 5; i++ {
-				storeMsg(t, cs, "foo", uint64(i+11), msg)
+				storeMsg(t, cs, "foo", seq, msg)
+				seq++
 			}
 			// Wait a bit
 			time.Sleep(60 * time.Millisecond)
@@ -347,11 +350,14 @@
 			s.SetLimits(&sl)
 
 			cs = storeCreateChannel(t, s, "bar")
-			storeMsg(t, cs, "bar", msg)
+			seq = 1
+			storeMsg(t, cs, "bar", seq, msg)
+			seq++
 			// Wait a bit
 			time.Sleep(60 * time.Millisecond)
 			// Send another message that should replace the first one
-			m2 := storeMsg(t, cs, "bar", msg)
+			m2 := storeMsg(t, cs, "bar", seq, msg)
+			seq++
 			// Wait more so that max age of initial message is passed
 			time.Sleep(60 * time.Millisecond)
 			// Ensure there is still 1 message...
@@ -367,11 +373,6 @@
 			}
 
 			if st.name == TypeMemory {
-<<<<<<< HEAD
-				// Store a message
-				storeMsg(t, cs, "foo", 16, []byte("msg"))
-=======
->>>>>>> 302667eb
 				// Verify timer is set
 				isSet := func() bool {
 					var timerSet bool
@@ -387,7 +388,8 @@
 					t.Fatal("Timer should not be set")
 				}
 				// Store a message
-				storeMsg(t, cs, "bar", []byte("msg"))
+				storeMsg(t, cs, "bar", seq, []byte("msg"))
+				seq++
 				// Now timer should have been set again
 				if !isSet() {
 					t.Fatal("Timer should have been set")
@@ -580,23 +582,6 @@
 	}
 }
 
-<<<<<<< HEAD
-func TestCSMsgStoreIdempotent(t *testing.T) {
-	for _, st := range testStores {
-		st := st
-		t.Run(st.name, func(t *testing.T) {
-			t.Parallel()
-			defer endTest(t, st)
-			s := startTest(t, st)
-			defer s.Close()
-
-			cs := storeCreateChannel(t, s, "foo")
-			m1 := storeMsg(t, cs, "foo", 1, []byte("msg1"))
-			m := storeMsg(t, cs, "foo", 1, []byte("this should not be stored since it uses same seq"))
-			if !reflect.DeepEqual(m, m1) {
-				t.Fatalf("Expected MsgStore.Store to be idempotent, got %v", m)
-			}
-=======
 func TestCSLimitsOnRecovery(t *testing.T) {
 	for _, st := range testStores {
 		st := st
@@ -610,7 +595,7 @@
 			storeMsgs := func(cs *Channel, count, size int) {
 				msg := make([]byte, size)
 				for i := 0; i < count; i++ {
-					storeMsg(t, cs, "foo", msg)
+					storeMsg(t, cs, "foo", uint64(i+1), msg)
 				}
 			}
 
@@ -664,7 +649,6 @@
 				t.Fatalf("Expected bytes less than %v, got %v", limits.MaxBytes, n)
 			}
 			s.Close()
->>>>>>> 302667eb
 		})
 	}
 }